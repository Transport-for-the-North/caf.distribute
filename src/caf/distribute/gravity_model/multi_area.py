--- conflicted
+++ resolved
@@ -93,23 +93,6 @@
     furness_tolerance: float = 1e-6
     furness_jac: float = False
 
-    class Config:
-        arbitrary_types_allowed = True
-
-    @property
-    def tld(self):
-        if isinstance(self.tld_file, pd.DataFrame):
-            return self.tld_file
-        else:
-            return pd.read_csv(self.tld_file)
-
-    @property
-    def tld_lookup(self):
-        if isinstance(self.tld_lookup_file, pd.DataFrame):
-            return self.tld_lookup_file
-        else:
-            return pd.read_csv(self.tld_lookup_file)
-
 
 @dataclass
 class GMCalibParams:
@@ -562,54 +545,6 @@
             raise IndexError("row_targets doesn't match cost_matrix")
         if len(col_targets) != cost_matrix.shape[1]:
             raise IndexError("col_targets doesn't match cost_matrix")
-<<<<<<< HEAD
-        if params is not None:
-            self.tlds = params.tld
-            self.tlds.rename(
-                columns={
-                    params.cat_col: "cat",
-                    params.min_col: "min",
-                    params.max_col: "max",
-                    params.ave_col: "avg",
-                    params.trips_col: "trips",
-                },
-                inplace=True,
-            )
-            self.lookup = params.tld_lookup
-            self.lookup.rename(
-                columns={params.lookup_zone_col: "zone", params.lookup_cat_col: "cat"},
-                inplace=True,
-            )
-            self.tlds.set_index("cat", inplace=True)
-            self.lookup.sort_values("zone")
-            self.dists = self.process_tlds(params.init_params)
-            self.log_path = params.log_path
-            self.furness_tol = params.furness_tolerance
-            self.furness_jac = params.furness_jac
-
-    def process_tlds(self, init_params):
-        """Get distributions in the right format for a multi-area gravity model."""
-        dists = {}
-        for cat in self.tlds.index.unique():
-            tld = self.tlds.loc[cat]
-            tld = cost_utils.CostDistribution(tld)
-            zones = self.lookup[self.lookup["cat"] == cat].index.values
-            if len(zones) == 0:
-                raise ValueError(
-                    f"{cat} doesn't seem to appear in the given tld "
-                    "lookup. Check for any typos (e.g. lower/upper case). "
-                    f"If this is expected, remove {cat} from your "
-                    "tlds dataframe before inputting."
-                )
-
-            distribution = MultiCostDistribution(
-                name=cat, cost_distribution=tld, zones=zones, function_params=init_params
-            )
-            dists[cat] = distribution
-
-        return dists
-=======
->>>>>>> b53ca8ae
 
     def _calculate_perceived_factors(
         self,
@@ -652,12 +587,6 @@
         gm_params: GMCalibParams,
         verbose: int = 0,
         **kwargs,
-<<<<<<< HEAD
-    ) -> dict[str, GravityModelCalibrateResults]:
-        params_len = len(list(self.dists.values())[0].function_params)
-        ordered_init_params = []
-        for dist in self.dists.values():
-=======
     ) -> dict[str | int, GravityModelCalibrateResults]:
         """Find the optimal parameters for self.cost_function.
 
@@ -700,7 +629,6 @@
 
         for dist in distributions:
             self.cost_function.validate_params(dist.function_params)
->>>>>>> b53ca8ae
             params = self._order_cost_params(dist.function_params)
             for val in params:
                 ordered_init_params.append(val)
@@ -796,19 +724,9 @@
 
         assert self.achieved_cost_dist is not None
         results = {}
-<<<<<<< HEAD
-        i = 0
-        for name, dist in self.dists.items():
-            iter_params = self._cost_params_to_kwargs(
-                best_params[i * params_len : i * params_len + params_len]
-            )
-            results[name] = GravityModelCalibrateResults(
-                cost_distribution=self.achieved_cost_dist[name],
-=======
         for i, dist in enumerate(distributions):
             result_i = GravityModelCalibrateResults(
                 cost_distribution=self.achieved_cost_dist[i],
->>>>>>> b53ca8ae
                 cost_convergence=self.achieved_convergence[dist.name],
                 value_distribution=self.achieved_distribution[dist.zones],
                 target_cost_distribution=dist.cost_distribution,
@@ -820,97 +738,6 @@
             i += 1
         return results
 
-<<<<<<< HEAD
-    def calibrate(
-        self,
-        running_log_path: os.PathLike,
-        *args,
-        **kwargs,
-    ) -> GravityModelCalibrateResults:
-        """Find the optimal parameters for self.cost_function.
-
-        Optimal parameters are found using `scipy.optimize.least_squares`
-        to fit the distributed row/col targets to `target_cost_distribution`.
-
-        Parameters
-        ----------
-        running_log_path:
-            Path to output the running log to. This log will detail the
-            performance of the run and is written in .csv format.
-
-        target_cost_distribution:
-            The cost distribution to calibrate towards during the calibration
-            process.
-
-        ftol:
-            The tolerance to pass to `scipy.optimize.least_squares`. The search
-            will stop once this tolerance has been met. This is the
-            tolerance for termination by the change of the cost function
-
-        xtol:
-            The tolerance to pass to `scipy.optimize.least_squares`. The search
-            will stop once this tolerance has been met. This is the
-            tolerance for termination by the change of the independent
-            variables.
-
-        grav_max_iters:
-            The maximum number of calibration iterations to complete before
-            termination if the ftol has not been met.
-
-        failure_tol:
-            If, after initial calibration using `init_params`, the achieved
-            convergence is less than this value, calibration will be run again with
-            the default parameters from `self.cost_function`.
-
-        default_retry:
-            If, after running with `init_params`, the achieved convergence
-            is less than `failure_tol`, calibration will be run again with the
-            default parameters of `self.cost_function`.
-            This argument is ignored if the default parameters are given
-            as `init_params.
-
-        n_random_tries:
-            If, after running with default parameters of `self.cost_function`,
-            the achieved convergence is less than `failure_tol`, calibration will
-            be run again using random values for the cost parameters this
-            number of times.
-
-        verbose:
-            Copied from scipy.optimize.least_squares documentation, where it
-            is passed to:
-            Level of algorithm’s verbosity:
-            - 0 (default) : work silently.
-            - 1 : display a termination report.
-            - 2 : display progress during iterations (not supported by ‘lm’ method).
-
-        kwargs:
-            Additional arguments passed to self.gravity_furness.
-            Empty by default. The calling signature is:
-            `self.gravity_furness(seed_matrix, **kwargs)`
-
-        Returns
-        -------
-        results:
-            An instance of GravityModelCalibrateResults containing the
-            results of this run.
-
-        See Also
-        --------
-        `caf.distribute.furness.doubly_constrained_furness()`
-        `scipy.optimize.least_squares()`
-        """
-        for dist in self.dists.values():
-            self.cost_function.validate_params(dist.function_params)
-        self._validate_running_log(running_log_path)
-        self._initialise_internal_params()
-        return self._calibrate(  # type: ignore
-            *args,
-            running_log_path=running_log_path,
-            **kwargs,
-        )
-
-=======
->>>>>>> b53ca8ae
     def _jacobian_function(
         self,
         init_params: list[float],
@@ -981,33 +808,24 @@
 
     def _gravity_function(
         self,
-<<<<<<< HEAD
-        init_params,
-        cost_distributions,
-        running_log_path,
-        params_len,
-        diff_step=0,
-        four_d_inputs: Optional[furness.SectoralConstraintInputs] = None,
-=======
         init_params: list[float],
         cost_distributions: MultiCostDistribution,
         furness_tol: float,
         running_log_path: os.PathLike,
         params_len: int,
         diff_step: int = 0,
+        four_d_inputs: Optional[furness.SectoralConstraintInputs] = None,
         **_,
->>>>>>> b53ca8ae
     ):
         del diff_step
 
         base_mat = self._create_seed_matrix(cost_distributions, init_params, params_len)
-<<<<<<< HEAD
         if four_d_inputs is not None:
             furness_inputs = furness.FurnessInputs(
                 seed_vals=base_mat,
                 row_targets=self.row_targets,
                 col_targets=self.col_targets,
-                tol=self.furness_tol,
+                tol=furness_tol,
             )
             four_d_inputs.furness_inputs = furness_inputs
             matrix, iters, rmse = furness.sectoral_constraint(four_d_inputs)
@@ -1016,20 +834,10 @@
                 seed_vals=base_mat,
                 row_targets=self.row_targets,
                 col_targets=self.col_targets,
-                tol=self.furness_tol,
+                tol=furness_tol,
             )
         convergences, distributions, residuals = {}, {}, []
-        for name, dist in cost_distributions.items():
-=======
-        matrix, iters, rmse = furness.doubly_constrained_furness(
-            seed_vals=base_mat,
-            row_targets=self.row_targets,
-            col_targets=self.col_targets,
-            tol=furness_tol,
-        )
-        convergences, distributions, residuals = {}, [], []
         for dist in cost_distributions:
->>>>>>> b53ca8ae
             (
                 single_cost_distribution,
                 single_achieved_residuals,
@@ -1039,14 +847,15 @@
                 cost_matrix=self.cost_matrix[dist.zones],
                 target_cost_distribution=dist.cost_distribution,
             )
-            convergences[name] = single_convergence
-            distributions[name] = single_cost_distribution
+            convergences[dist.name] = single_convergence
+            distributions[dist.name] = single_cost_distribution
             residuals.append(single_achieved_residuals)
 
         log_costs = {}
 
         for i, dist in enumerate(cost_distributions.values()):
             j = 0
+            #TODO(kf) Fix this to reflect TLD class
             for name in dist.function_params.keys():
                 log_costs[f"{name}_{i}"] = init_params[params_len * i + j]
                 j += 1
@@ -1076,16 +885,13 @@
         return achieved_residuals
 
     # pylint:enable=too-many-locals
-<<<<<<< HEAD
-    def run(self, four_d_inputs: Optional[furness.SectoralConstraintInputs] = None):
-=======
     def run(
-        self,
+        self, 
         distributions: MultiCostDistribution,
         running_log_path: Path,
         furness_tol: float = 1e-6,
+        four_d_inputs: Optional[furness.SectoralConstraintInputs] = None,
     ) -> dict[int | str, GravityModelCalibrateResults]:
->>>>>>> b53ca8ae
         """
         Run the gravity_model without calibrating.
 
@@ -1094,21 +900,6 @@
 
         Parameters
         ----------
-<<<<<<< HEAD
-        four_d_inputs: Optional[furness.SectoralConstraintInputs]
-            Provide these inputs if you want the model to run with a sectoral
-            constraint. See the documentation of the input class for more
-            info.
-
-        Returns
-        -------
-        results: dict[str, GravityModelCalibrationResults]
-            Results from the run. See return class for more info.
-        """
-        params_len = len(list(self.dists.values())[0].function_params)
-        cost_args = []
-        for dist in self.dists.values():
-=======
         distributions : MultiCostDistribution
             Distributions to use to run the gravity model
         running_log_path : Path
@@ -1116,12 +907,19 @@
         furness_tol : float, optional
             tolerance for difference in target and achieved value,
             at which to stop furnessing, by default 1e-6
-
+        four_d_inputs: Optional[furness.SectoralConstraintInputs]
+            Provide these inputs if you want the model to run with a sectoral
+            constraint. See the documentation of the input class for more
+            info.
+
+        Returns
+        -------
+        results: dict[str, GravityModelCalibrationResults]
+            Results from the run. See return class for more info.
         """
         params_len = len(distributions[0].function_params)
         cost_args = []
         for dist in distributions:
->>>>>>> b53ca8ae
             for param in dist.function_params.values():
                 cost_args.append(param)
 
@@ -1130,25 +928,15 @@
             cost_distributions=distributions,
             running_log_path=running_log_path,
             params_len=params_len,
-<<<<<<< HEAD
+            furness_tol=furness_tol,
             four_d_inputs=four_d_inputs,
-=======
-            furness_tol=furness_tol,
->>>>>>> b53ca8ae
         )
 
         assert self.achieved_cost_dist is not None
         results = {}
-<<<<<<< HEAD
-        for name, dist in self.dists.items():
-
-            results[name] = GravityModelCalibrateResults(
-                cost_distribution=self.achieved_cost_dist[name],
-=======
         for i, dist in enumerate(distributions):
             result_i = GravityModelCalibrateResults(
                 cost_distribution=self.achieved_cost_dist[i],
->>>>>>> b53ca8ae
                 cost_convergence=self.achieved_convergence[dist.name],
                 value_distribution=self.achieved_distribution[dist.zones],
                 target_cost_distribution=dist.cost_distribution,
