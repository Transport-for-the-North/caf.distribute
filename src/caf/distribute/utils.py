# -*- coding: utf-8 -*-
"""
Module for miscellaneous utilities for the package
"""
# Built-Ins
from typing import Literal
import functools

# Third Party
import numpy as np
import pandas as pd
from caf.toolkit import cost_utils
from caf.distribute.gravity_model import multi_area

# Local Imports
# pylint: disable=import-error,wrong-import-position
# Local imports here
# pylint: enable=import-error,wrong-import-position

# # # CONSTANTS # # #

# # # CLASSES # # #


# # # FUNCTIONS # # #
def infill_cost_matrix(
    cost_matrix: np.ndarray, diag_factor: float = 0.5, zeros_infill: float = 0.5
) -> np.ndarray:
    """
    Infill the cost matrix before starting the gravity model.

    This function infills in two ways; firstly it infills the main diagonal (i.e.
    intrazonal costs) with the minimum value from each respective row multiplied
    by a factor, the logic being that an intrazonal trip is probably 50% (or
    whatever factor chosen) of the distance to the nearest zone. It also infills
    zeros in the matrix with a user defined value to avoid errors in the seed matrix.

    Parameters
    ----------
    cost_matrix: The cost matrix. This should be a square array
    diag_factor: The factor the rows' minimum values will be multiplied by to
    infill intrazonal costs.
    zeros_infill: The infill value for other (non-diagonal) zeros in the matrix

    Returns
    -------
    np.ndarray: The input matrix with values infilled.
    """
<<<<<<< HEAD
    # TODO allow infilling diagonals only where zero
    min_row = np.min(np.ma.masked_where(cost_matrix <= 0, cost_matrix), axis=1) * diag_factor
=======
    min_row = np.min(np.ma.masked_less_equal(cost_matrix, 0), axis=1) * diag_factor
>>>>>>> 97c44c83
    np.fill_diagonal(cost_matrix, min_row)
    cost_matrix[cost_matrix > 1e10] = zeros_infill
    cost_matrix[cost_matrix == 0] = zeros_infill
    return cost_matrix


def process_tlds(
    tlds: pd.DataFrame,
    cat_col: str,
    min_col: str,
    max_col: str,
    ave_col: str,
    trips_col: str,
    tld_lookup: pd.DataFrame,
    lookup_cat_col: str,
    lookup_zone_col: str,
    function_params: dict[str, float],
) -> list[multi_area.MultiCostDistribution]:
    """
    Read in a dataframe of distributions by category and a lookup, and return
    a list of distributions ready to be passed to a multi area gravity model.
    """
    tlds = tlds.set_index(cat_col)
    tld_lookup = tld_lookup.sort_values(lookup_zone_col)
    dists = []
    for cat in tlds.index.unique():
        tld = tlds.loc[cat]
        tld = cost_utils.CostDistribution(
            tld, min_col=min_col, max_col=max_col, avg_col=ave_col, trips_col=trips_col
        )
        zones = tld_lookup[tld_lookup[lookup_cat_col] == cat].index.values
        if len(zones) == 0:
            raise ValueError(
                f"{cat} doesn't seem to appear in the given tld "
                "lookup. Check for any typos (e.g. lower/upper case). "
                f"If this is expected, remove {cat} from your "
                "tlds dataframe before inputting."
            )
        distribution = multi_area.MultiCostDistribution(
            name=cat, cost_distribution=tld, zones=zones, function_params=function_params
        )
        dists.append(distribution)

    return dists


def validate_zones(
    trip_ends: pd.DataFrame,
    costs: pd.DataFrame,
    costs_format: Literal["long", "wide"],
    tld_lookup: pd.DataFrame,
):
    """
    Validate inputs to a multi area gravity model.

    This checks that the zones are identical for each. It is assumed the zones
    form the index of each of these, and the columns of costs if in wide
    format. There is no return from this function if the zones do match, only
    an error raised if they don't.
    """
    if costs_format == "long":
        orig_zones = costs.index.get_level_values[0].values
        dest_zones = costs.index.get_level_values[1].values
    elif costs_format == "wide":
        orig_zones = costs.index.values
        dest_zones = costs.columns.values
    else:
        raise ValueError(
            "costs_format must be either wide, if costs is "
            "given as a wide matrix, or long if costs is given "
            "as a long matrix."
        )
    zones_list = [orig_zones, dest_zones, trip_ends.index.values, tld_lookup.index.values]
    check = functools.reduce(np.array_equal, zones_list)
    if not check:
        raise ValueError(
            "The zones do not match for all of these. It is "
            "assumed the zones are contained in rows/indices,"
            "so if that is not the case that may be why this "
            "error has been raised."
        )<|MERGE_RESOLUTION|>--- conflicted
+++ resolved
@@ -46,12 +46,9 @@
     -------
     np.ndarray: The input matrix with values infilled.
     """
-<<<<<<< HEAD
     # TODO allow infilling diagonals only where zero
     min_row = np.min(np.ma.masked_where(cost_matrix <= 0, cost_matrix), axis=1) * diag_factor
-=======
-    min_row = np.min(np.ma.masked_less_equal(cost_matrix, 0), axis=1) * diag_factor
->>>>>>> 97c44c83
+
     np.fill_diagonal(cost_matrix, min_row)
     cost_matrix[cost_matrix > 1e10] = zeros_infill
     cost_matrix[cost_matrix == 0] = zeros_infill
