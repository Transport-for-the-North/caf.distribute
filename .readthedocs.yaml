# .readthedocs.yaml
# Read the Docs configuration file
# See https://docs.readthedocs.io/en/stable/config-file/v2.html for details

# Required
version: 2

# Set the version of Python and other tools you might need
build:
  os: ubuntu-22.04
  tools:
    python: "3.11"

# Build documentation in the docs/ directory with Sphinx
sphinx:
   configuration: docs/conf.py

# If using Sphinx, optionally build your docs in additional formats such as PDF
# formats:
#    - pdf

# Optionally declare the Python requirements required to build your docs
python:
   install:
<<<<<<< HEAD
    - method: pip
      path: .
    - requirements: docs/requirements.txt
=======
   - requirements: docs/requirements.txt
   - requirements: requirements.txt
>>>>>>> 30e4c8c5
<|MERGE_RESOLUTION|>--- conflicted
+++ resolved
@@ -22,11 +22,6 @@
 # Optionally declare the Python requirements required to build your docs
 python:
    install:
-<<<<<<< HEAD
     - method: pip
       path: .
     - requirements: docs/requirements.txt
-=======
-   - requirements: docs/requirements.txt
-   - requirements: requirements.txt
->>>>>>> 30e4c8c5
